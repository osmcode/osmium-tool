#-----------------------------------------------------------------------------
#
#  CMake Config
#
#  Osmium Tool
#
#-----------------------------------------------------------------------------

cmake_minimum_required(VERSION 2.8 FATAL_ERROR)
list(APPEND CMAKE_MODULE_PATH "${CMAKE_SOURCE_DIR}/cmake")


#-----------------------------------------------------------------------------
#
#  Project version
#
#-----------------------------------------------------------------------------

# It is important that this setting remains before the "project" call.
set(CMAKE_CONFIGURATION_TYPES "Debug;Release;RelWithDebInfo;MinSizeRel;Dev"
    CACHE STRING
    "List of available configuration types"
    FORCE)

project(osmium)

set(OSMIUM_VERSION_MAJOR 1)
set(OSMIUM_VERSION_MINOR 3)
set(OSMIUM_VERSION_PATCH 1)

set(OSMIUM_VERSION ${OSMIUM_VERSION_MAJOR}.${OSMIUM_VERSION_MINOR}.${OSMIUM_VERSION_PATCH})

set(AUTHOR "Jochen Topf <jochen@topf.org>")

set(CMAKE_EXPORT_COMPILE_COMMANDS ON)


#-----------------------------------------------------------------------------
#
#  Find external dependencies
#
#-----------------------------------------------------------------------------

find_package(Boost 1.55.0 REQUIRED COMPONENTS program_options)
include_directories(SYSTEM ${Boost_INCLUDE_DIRS})

find_package(Osmium REQUIRED COMPONENTS io)
include_directories(SYSTEM ${OSMIUM_INCLUDE_DIRS})


#-----------------------------------------------------------------------------
#
#  Optional "cppcheck" target that checks C++ code
#
#-----------------------------------------------------------------------------
message(STATUS "Looking for cppcheck")
find_program(CPPCHECK cppcheck)

if(CPPCHECK)
    message(STATUS "Looking for cppcheck - found")
    set(CPPCHECK_OPTIONS --enable=warning,style,performance,portability,information,missingInclude)

    # cpp doesn't find system includes for some reason, suppress that report
    set(CPPCHECK_OPTIONS ${CPPCHECK_OPTIONS} --suppress=missingIncludeSystem)

    add_custom_target(cppcheck ${CPPCHECK} --std=c++11 ${CPPCHECK_OPTIONS} ${CMAKE_SOURCE_DIR}/src/*pp)
else()
    message(STATUS "Looking for cppcheck - not found")
    message(STATUS "  Build target 'cppcheck' will not be available")
endif()


#-----------------------------------------------------------------------------
#
#  Optional "iwyu" target to check headers
#  http://include-what-you-use.org/
#
#-----------------------------------------------------------------------------
find_program(IWYU_TOOL iwyu_tool.py)

if(IWYU_TOOL)
    message(STATUS "Looking for iwyu_tool.py - found")
    add_custom_target(iwyu ${IWYU_TOOL} -p ${CMAKE_BINARY_DIR} -- --mapping_file=${CMAKE_SOURCE_DIR}/iwyu.imp)
else()
    message(STATUS "Looking for iwyu_tool.py - not found")
    message(STATUS "  Make target 'iwyu' will not be available")
endif()


#-----------------------------------------------------------------------------
#
#  Optional "man" target to generate man pages
#
#-----------------------------------------------------------------------------
message(STATUS "Looking for pandoc")
find_program(PANDOC pandoc)

function(add_man_page _section _name)
    file(MAKE_DIRECTORY ${CMAKE_BINARY_DIR}/man/man${_section})
    set(_output_file ${CMAKE_BINARY_DIR}/man/man${_section}/${_name}.${_section})
    set(_source_file ${CMAKE_SOURCE_DIR}/man/${_name}.md)
    set(_dest_file ${CMAKE_BINARY_DIR}/man-source/${_name}.md)
    file(READ ${CMAKE_SOURCE_DIR}/man/common-options.md MAN_COMMON_OPTIONS)
    file(READ ${CMAKE_SOURCE_DIR}/man/input-options.md MAN_INPUT_OPTIONS)
    file(READ ${CMAKE_SOURCE_DIR}/man/output-options.md MAN_OUTPUT_OPTIONS)
    configure_file(${_source_file} ${_dest_file} @ONLY)
    string(TOUPPER ${_name} _name_upcase)
    add_custom_command(OUTPUT ${_output_file}
        COMMAND ${PANDOC}
            ${PANDOC_MAN_OPTIONS}
            --variable "title=${_name_upcase}"
            --variable "section=${_section}"
            -o ${_output_file}
            ${_dest_file}
        DEPENDS ${_source_file} man/manpage.template man/common-options.md man/input-options.md man/output-options.md
        WORKING_DIRECTORY ${CMAKE_BINARY_DIR}
        COMMENT "Building manpage ${_name}.${_section}"
        VERBATIM)
    set(ALL_MAN_PAGES "${ALL_MAN_PAGES};${_output_file}" PARENT_SCOPE)
endfunction()


if(PANDOC)
    message(STATUS "Looking for pandoc - found")
    message(STATUS "  Manual pages will be built")
    set(PANDOC_MAN_OPTIONS
        -s
        -t man
        --template ${CMAKE_CURRENT_SOURCE_DIR}/man/manpage.template
        --variable "description=osmium/${OSMIUM_VERSION}"
        --variable "version=${OSMIUM_VERSION}"
        --variable "author=${AUTHOR}"
    )
    set(PANDOC_HTML_OPTIONS -s -t html)

    add_man_page(1 osmium)
    add_man_page(1 osmium-add-locations-to-ways)
    add_man_page(1 osmium-apply-changes)
    add_man_page(1 osmium-cat)
    add_man_page(1 osmium-changeset-filter)
    add_man_page(1 osmium-check-refs)
    add_man_page(1 osmium-derive-changes)
    add_man_page(1 osmium-fileinfo)
    add_man_page(1 osmium-getid)
    add_man_page(1 osmium-merge)
    add_man_page(1 osmium-merge-changes)
    add_man_page(1 osmium-renumber)
    add_man_page(1 osmium-show)
    add_man_page(1 osmium-sort)
    add_man_page(1 osmium-time-filter)
    add_man_page(5 osmium-file-formats)

    install(DIRECTORY ${CMAKE_BINARY_DIR}/man DESTINATION share)

    add_custom_target(man ALL DEPENDS ${ALL_MAN_PAGES})
else()
    message(STATUS "Looking for pandoc - not found")
    message(STATUS "  Manual pages will not be built")
endif()


#-----------------------------------------------------------------------------
#
#  Decide which C++ version to use (Minimum/default: C++11).
#
#-----------------------------------------------------------------------------
if(NOT MSVC)
    if(NOT USE_CPP_VERSION)
        set(USE_CPP_VERSION c++11)
    endif()
    message(STATUS "Use C++ version: ${USE_CPP_VERSION}")
    # following only available from cmake 2.8.12:
    #   add_compile_options(-std=${USE_CPP_VERSION})
    # so using this instead:
    add_definitions(-std=${USE_CPP_VERSION})
endif()


#-----------------------------------------------------------------------------
#
#  Compiler and Linker flags
#
#-----------------------------------------------------------------------------
if(MSVC)
    set(USUAL_COMPILE_OPTIONS "/Ox")
else()
    set(USUAL_COMPILE_OPTIONS "-O3 -g")
endif()

if(WIN32)
    add_definitions(-DWIN32 -D_WIN32 -DMSWIN32 -DBGDWIN32
                    -DWINVER=0x0500 -D_WIN32_WINNT=0x0500 -D_WIN32_IE=0x0600)
endif()

set(CMAKE_CXX_FLAGS_DEV "${USUAL_COMPILE_OPTIONS}"
    CACHE STRING "Flags used by the compiler during developer builds."
    FORCE)

set(CMAKE_EXE_LINKER_FLAGS_DEV ""
    CACHE STRING "Flags used by the linker during developer builds."
    FORCE)
mark_as_advanced(
    CMAKE_CXX_FLAGS_DEV
    CMAKE_EXE_LINKER_FLAGS_DEV
)

set(CMAKE_CXX_FLAGS_RELWITHDEBINFO "${USUAL_COMPILE_OPTIONS}"
    CACHE STRING "Flags used by the compiler during RELWITHDEBINFO builds."
    FORCE)


#-----------------------------------------------------------------------------
#
#  Build Type
#
#-----------------------------------------------------------------------------
<<<<<<< HEAD
#set(CMAKE_CONFIGURATION_TYPES "Debug;Release;RelWithDebInfo;MinSizeRel;Dev")
set(CMAKE_CONFIGURATION_TYPES "Debug;Release;RelWithDebInfo;MinSizeRel;Dev" CACHE STRING "" FORCE)
#set(CMAKE_CONFIGURATION_TYPES "Debug;Release" CACHE STRING "" FORCE)
MESSAGE(STATUS "CMAKE_CONFIGURATION_TYPES ${CMAKE_CONFIGURATION_TYPES}")
=======
>>>>>>> ed1e9316

# In 'Dev' mode: compile with very strict warnings and turn them into errors.
if(CMAKE_BUILD_TYPE STREQUAL "Dev")
    if(NOT MSVC)
        add_definitions(-Werror -Wno-unused-variable)
    endif()
    add_definitions(${OSMIUM_WARNING_OPTIONS})
endif()

# Force RelWithDebInfo build type if none was given
if(CMAKE_BUILD_TYPE)
    MESSAGE( STATUS "setting CMAKE_BUILD_TYPE: " ${CMAKE_BUILD_TYPE} )
    set(build_type ${CMAKE_BUILD_TYPE})
else()
    MESSAGE( STATUS "forcing CMAKE_BUILD_TYPE: RelWithDebInfo" )
    set(build_type "RelWithDebInfo")
endif()

set(CMAKE_BUILD_TYPE ${build_type}
    CACHE STRING
    "Choose the type of build, options are: ${CMAKE_CONFIGURATION_TYPES}."
    FORCE)


#-----------------------------------------------------------------------------
#
#  Version
#
#-----------------------------------------------------------------------------

find_package(Git)

if(GIT_FOUND)
    execute_process(COMMAND "${GIT_EXECUTABLE}" describe --tags --dirty=-changed
                    WORKING_DIRECTORY "${CMAKE_SOURCE_DIR}"
                    OUTPUT_VARIABLE VERSION_FROM_GIT
                    ERROR_QUIET OUTPUT_STRIP_TRAILING_WHITESPACE)
    if(VERSION_FROM_GIT)
        set(VERSION_FROM_GIT " (${VERSION_FROM_GIT})")
    endif()
endif()

configure_file(
    ${PROJECT_SOURCE_DIR}/src/version.cpp.in
    ${PROJECT_BINARY_DIR}/src/version.cpp
)

#-----------------------------------------------------------------------------

configure_file(
    ${PROJECT_SOURCE_DIR}/osmium-wrapper.in
    ${PROJECT_BINARY_DIR}/osmium
)

include_directories(include)
include_directories(${PROJECT_BINARY_DIR}/src)

#-----------------------------------------------------------------------------
#
#  Tests
#
#-----------------------------------------------------------------------------

enable_testing()
add_subdirectory(test)

#-----------------------------------------------------------------------------

add_subdirectory(src)


#-----------------------------------------------------------------------------<|MERGE_RESOLUTION|>--- conflicted
+++ resolved
@@ -214,13 +214,6 @@
 #  Build Type
 #
 #-----------------------------------------------------------------------------
-<<<<<<< HEAD
-#set(CMAKE_CONFIGURATION_TYPES "Debug;Release;RelWithDebInfo;MinSizeRel;Dev")
-set(CMAKE_CONFIGURATION_TYPES "Debug;Release;RelWithDebInfo;MinSizeRel;Dev" CACHE STRING "" FORCE)
-#set(CMAKE_CONFIGURATION_TYPES "Debug;Release" CACHE STRING "" FORCE)
-MESSAGE(STATUS "CMAKE_CONFIGURATION_TYPES ${CMAKE_CONFIGURATION_TYPES}")
-=======
->>>>>>> ed1e9316
 
 # In 'Dev' mode: compile with very strict warnings and turn them into errors.
 if(CMAKE_BUILD_TYPE STREQUAL "Dev")
@@ -232,10 +225,8 @@
 
 # Force RelWithDebInfo build type if none was given
 if(CMAKE_BUILD_TYPE)
-    MESSAGE( STATUS "setting CMAKE_BUILD_TYPE: " ${CMAKE_BUILD_TYPE} )
     set(build_type ${CMAKE_BUILD_TYPE})
 else()
-    MESSAGE( STATUS "forcing CMAKE_BUILD_TYPE: RelWithDebInfo" )
     set(build_type "RelWithDebInfo")
 endif()
 
